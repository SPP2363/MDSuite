--- conflicted
+++ resolved
@@ -48,11 +48,8 @@
 from .nernst_einstein_ionic_conductivity import NernstEinsteinIonicConductivity
 from .potential_of_mean_force import PotentialOfMeanForce
 from .radial_distribution_function import RadialDistributionFunction
-<<<<<<< HEAD
-=======
 
 # from .spatial_distribution_function import SpatialDistributionFunction
->>>>>>> b7274ad4
 from .structure_factor import StructureFactor
 
 __all__ = [
@@ -75,126 +72,5 @@
     "PotentialOfMeanForce",
     "RadialDistributionFunction",
     "StructureFactor",
-<<<<<<< HEAD
-]
-=======
-    # "SpatialDistributionFunction",
-]
-
-
-class RunComputation:
-    """Collection of all calculators that can be used by an experiment"""
-
-    def __init__(
-        self, experiment: Experiment = None, experiments: List[Experiment] = None
-    ):
-        """Collection of all calculators
-
-        Parameters
-        ----------
-        experiment: Experiment
-            Experiment to run the computations for
-        experiments: List[Experiment]
-            A list of experiments passed by running the computation from the project
-            class
-        """
-        self.experiment = experiment
-        self.experiments = experiments
-
-        self.kwargs = {"experiment": experiment, "experiments": experiments}
-
-    @property
-    def AngularDistributionFunction(self):
-        """Calculator Property"""
-        return AngularDistributionFunction(**self.kwargs)
-
-    @property
-    def CoordinationNumbers(self):
-        """Calculator Property"""
-        return CoordinationNumbers(**self.kwargs)
-
-    @property
-    def EinsteinDiffusionCoefficients(self):
-        """Calculator Property"""
-        return EinsteinDiffusionCoefficients(**self.kwargs)
-
-    @property
-    def EinsteinDistinctDiffusionCoefficients(self):
-        """Calculator Property"""
-        return EinsteinDistinctDiffusionCoefficients(**self.kwargs)
-
-    @property
-    def EinsteinHelfandIonicConductivity(self):
-        """Calculator Property"""
-        return EinsteinHelfandIonicConductivity(**self.kwargs)
-
-    @property
-    def EinsteinHelfandThermalKinaci(self):
-        """Calculator Property"""
-        return EinsteinHelfandThermalKinaci(**self.kwargs)
-
-    @property
-    def GreenKuboViscosityFlux(self):
-        """Calculator Property"""
-        return GreenKuboViscosityFlux(**self.kwargs)
-
-    @property
-    def GreenKuboDistinctDiffusionCoefficients(self):
-        """Calculator Property"""
-        return GreenKuboDistinctDiffusionCoefficients(**self.kwargs)
-
-    @property
-    def GreenKuboIonicConductivity(self):
-        """Calculator Property"""
-        return GreenKuboIonicConductivity(**self.kwargs)
-
-    @property
-    def GreenKuboDiffusionCoefficients(self):
-        """Calculator Property"""
-        return GreenKuboDiffusionCoefficients(**self.kwargs)
-
-    @property
-    def GreenKuboThermalConductivity(self):
-        """Calculator Property"""
-        return GreenKuboThermalConductivity(**self.kwargs)
-
-    @property
-    def GreenKuboViscosity(self):
-        """Calculator Property"""
-        return GreenKuboViscosity(**self.kwargs)
-
-    @property
-    def KirkwoodBuffIntegral(self):
-        """Calculator Property"""
-        return KirkwoodBuffIntegral(**self.kwargs)
-
-    @property
-    def NernstEinsteinIonicConductivity(self):
-        """Calculator Property"""
-        return NernstEinsteinIonicConductivity(**self.kwargs)
-
-    @property
-    def PotentialOfMeanForce(self):
-        """Calculator Property"""
-        return PotentialOfMeanForce(**self.kwargs)
-
-    @property
-    def RadialDistributionFunction(self):
-        """Calculator Property"""
-        return RadialDistributionFunction(**self.kwargs)
-
-    @property
-    def StructureFactor(self):
-        """Calculator Property"""
-        return StructureFactor(**self.kwargs)
-
-    @property
-    def EinsteinHelfandThermalConductivity(self):
-        """Calculator Property"""
-        return EinsteinHelfandThermalConductivity(**self.kwargs)
-
-    # @property
-    # def SpatialDistributionFunction(self):
-    #     """Calculator Property"""
-    #     return SpatialDistributionFunction(**self.kwargs)
->>>>>>> b7274ad4
+  # "SpatialDistributionFunction",
+]