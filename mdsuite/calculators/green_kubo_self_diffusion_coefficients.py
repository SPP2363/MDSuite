--- conflicted
+++ resolved
@@ -82,11 +82,9 @@
 
     Examples
     --------
-    experiment.run_computation.GreenKuboSelfDiffusionCoefficients(
-                data_range=500,
-                plot=True,
-                correlation_time=10
-            )
+    experiment.run_computation.GreenKuboSelfDiffusionCoefficients(data_range=500,
+                                                                  plot=True,
+                                                                  correlation_time=10)
     """
 
     def __init__(self, **kwargs):
@@ -180,40 +178,6 @@
         """
         self._run_dependency_check()
 
-<<<<<<< HEAD
-    def _calculate_prefactor(self, species: str = None):
-        """
-        Compute the prefactor
-
-        Parameters
-        ----------
-        species : str
-                Species being studied.
-
-        Returns
-        -------
-        Updates the class state.
-        """
-        # Calculate the prefactor
-        if self.args.molecules:
-            numerator = self.experiment.units["length"] ** 2
-            denominator = (
-                self.experiment.units["time"] ** 2
-                * (self.args.data_range)
-                * len(self.experiment.molecules[species]["indices"])
-            )
-            self.prefactor = numerator / denominator
-        else:
-            numerator = self.experiment.units["length"] ** 2
-            denominator = (
-                self.experiment.units["time"] ** 2
-                * self.args.data_range
-                * self.experiment.species[species].n_particles
-            )
-            self.prefactor = numerator / denominator
-
-=======
->>>>>>> 0a366592
     def ensemble_operation(self, ensemble):
         """
         Calculate and return the msd.
@@ -232,18 +196,12 @@
             * tfp.stats.auto_correlation(ensemble, normalize=False, axis=1, center=False)
         )
 
-<<<<<<< HEAD
-        vacf = self.prefactor * tf.reduce_sum(tf.reduce_sum(vacf, axis=0), -1)
-        self.vacf += vacf
-        self.sigma.append(
-=======
         # average particles, sum dimensions
         vacf = tf.reduce_sum(tf.reduce_mean(vacf, axis=0), -1)
         self.sigmas.append(
->>>>>>> 0a366592
             cumtrapz(
                 vacf,
-                x=self.time * self.experiment.units["time"],
+                x=self.time,
             )
         )
         self.vacfs.append(vacf)
@@ -285,29 +243,28 @@
             )
 
             fig.extra_y_ranges = {
-                "Diffusion": Range1d(start=0.9 * min(integral), end=1.1 * max(integral))
+                "Cond_range": Range1d(start=0.6 * min(integral), end=1.3 * max(integral))
             }
-            fig.line(time[1:], integral, y_range_name="Diffusion", color="#bc5090")
+            fig.add_layout(
+                LinearAxis(
+                    y_range_name="Cond_range",
+                    axis_label=r"$$\text{Diffusion Coefficient} / \text{Siemens}/cm$$",
+                ),
+                "right",
+            )
+
+            fig.line(time[1:], integral, y_range_name="Cond_range", color="#bc5090")
             fig.varea(
                 time[1:],
                 integral - integral_err,
                 integral + integral_err,
                 alpha=0.3,
                 color="#ffa600",
-                y_range_name="Diffusion",
-            )
-
-            fig.add_layout(
-                LinearAxis(
-                    y_range_name="Diffusion",
-                    axis_label=r"$$\text{Diffusion Coefficient} / m^{2}s^{-1}$$",
-                ),
-                "right",
+                y_range_name="Cond_range",
             )
 
             fig.add_tools(HoverTool())
             fig.add_layout(span)
-            fig.output_backend = "svg"
             self.plot_array.append(fig)
 
     def postprocessing(self, species: str):
@@ -323,30 +280,19 @@
         -------
 
         """
-<<<<<<< HEAD
-        self.sigma = np.array(self.sigma)
-        sigma = np.mean(self.sigma, axis=0)
-        sigma_uncertainty = np.std(self.sigma, axis=0) / np.sqrt(len(self.sigma))
-=======
         self.sigmas = np.array(self.sigmas)
         sigma = np.mean(self.sigmas, axis=0)
         sigma_SEM = np.std(self.sigmas, axis=0) / np.sqrt(len(self.sigmas))
 
         self.vacfs = np.array(self.vacfs)
         vacf = np.mean(self.vacfs, axis=0)
->>>>>>> 0a366592
 
         diff_coeff = 1 / 3 * sigma[-1]
         diff_coeff_SEM = 1 / 3 * sigma_SEM[-1]
 
         data = {
-<<<<<<< HEAD
-            self.result_keys[0]: 1 / 3 * diffusion_val.tolist(),
-            self.result_keys[1]: 1 / 3 * diffusion_uncertainty.tolist(),
-=======
             self.result_keys[0]: [diff_coeff],
             self.result_keys[1]: [diff_coeff_SEM],
->>>>>>> 0a366592
             self.result_series_keys[0]: self.time.tolist(),
             self.result_series_keys[1]: vacf.tolist(),
             self.result_series_keys[2]: sigma.tolist(),
