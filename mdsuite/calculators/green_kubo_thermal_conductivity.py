--- conflicted
+++ resolved
@@ -151,26 +151,6 @@
         if self.plot:
             plt.plot(np.array(self.time) * self.experiment.units['time'], self.jacf)
             self._plot_data()
-
-<<<<<<< HEAD
-        plt.close()
-
-    def run_analysis(self):
-        """ Run thermal conductivity calculation analysis
-
-        The thermal conductivity is computed at this step.
-        """
-        self._autocorrelation_time()  # get the autocorrelation time
-        self.collect_machine_properties()  # collect machine properties and determine batch size
-        self._calculate_batch_loop()  # Update the batch loop attribute
-        status = self._check_input()  # Check for bad input
-      
-        if status == -1:
-            return
-        else:
-            self._calculate_thermal_conductivity()  # calculate the singular diffusion coefficients
-=======
         # Save the array if required
         if self.save:
-            self._save_data(f"{self.analysis_name}", [self.time, self.jacf])
->>>>>>> 65c81964
+            self._save_data(f"{self.analysis_name}", [self.time, self.jacf])