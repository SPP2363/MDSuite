"""
MDSuite: A Zincwarecode package.

License
-------
This program and the accompanying materials are made available under the terms
of the Eclipse Public License v2.0 which accompanies this distribution, and is
available at https://www.eclipse.org/legal/epl-v20.html

SPDX-License-Identifier: EPL-2.0

Copyright Contributors to the Zincwarecode Project.

Contact Information
-------------------
email: zincwarecode@gmail.com
github: https://github.com/zincware
web: https://zincwarecode.com/

Citation
--------
If you use this module please cite us with:

Summary
-------
A parent class for calculators that operate on the trajectory.
"""
from __future__ import annotations

from abc import ABC
from typing import TYPE_CHECKING, List
<<<<<<< HEAD
from mdsuite.memory_management import MemoryManager
from mdsuite.database import DataManager
from typing import Union
from pathlib import Path
=======

import numpy as np
import tensorflow as tf

>>>>>>> 0d69ec20
from mdsuite.calculators.transformations_reference import switcher_transformations
from mdsuite.database import DataManager
from mdsuite.database.simulation_database import Database
from mdsuite.memory_management import MemoryManager
from mdsuite.utils.meta_functions import join_path

from .calculator import Calculator

if TYPE_CHECKING:
    from mdsuite import Experiment


class TrajectoryCalculator(Calculator, ABC):
    """
    Parent class for calculators operating on the trajectory.

    Attributes
    ----------
    data_resolution : int
            Resolution of the data to be plotted. This is necessary because if someone
            wants a data_range of 500 they may not want
    loaded_property : tuple
            The property being loaded from the simulation database.
    dependency : tuple
            A dependency required for the analysis to run.
    scale_function : dict
            The scaling behaviour of the computer. e.g.
            {"linear": {"scale_factor": 150}}.  See mdsuite.utils.scale_functions.py for
            the list of possible functions.
    batch_size : int
            Batch size to use. This is the number of configurations that can be loaded
            given the complexity and data requirements of the operation.
    n_batches : int
            Number of batches that can be looped over given the batch size.
    remainder : int
            The remainder of configurations after the batch process.
    minibatch : bool
            If true, atom-wise mini-batching will be used.
    memory_manager : MemoryManager
            Memory manager object to handle computation of batch sizes.
    data_manager : DataManager
            Data manager parent to handle preparation of data generators.
    _database : Database
            Simulation database from which data should be loaded.
    """

    def __init__(self, experiment: Experiment = None, experiments: List = None):
        """
        Constructor for the TrajectoryCalculator class.

        Parameters
        ----------
        experiment : Experiment
                Experiment for which the calculator will be run.
        experiments : List[Experiment]
                List of experiments on which to run the calculator.
        """
        super(TrajectoryCalculator, self).__init__(
            experiment=experiment, experiments=experiments
        )

        self.data_resolution = None
        self.loaded_property = None
        self.dependency = None
        self.scale_function = None
        self.batch_size = None
        self.n_batches = None
        self.remainder = None
        self.minibatch = None
        self.memory_manager = None
        self.data_manager = None
        self._database = None

    @property
    def database(self):
        """Get the database based on the experiment database path"""
        if self._database is None:
            self._database = Database(self.experiment.database_path / "database.hdf5")
        return self._database

    def _run_dependency_check(self):
        """
        Check to see if the necessary property exists and build it if required.

        Returns
        -------
        Will call transformations if required.
        """

        if self.loaded_property is None:
            return

        if self.dependency is not None:
            dependency = self.database.check_existence(self.dependency[0])
            if not dependency:
                self._resolve_dependencies(self.dependency[0])

        loaded_property = self.database.check_existence(self.loaded_property[0])
        if not loaded_property:
            self._resolve_dependencies(self.loaded_property[0])

    def _resolve_dependencies(self, dependency):
        """
        Resolve any calculation dependencies if possible.

        Parameters
        ----------
        dependency : str
                Name of the dependency to resolve.

        Returns
        -------

        """

        def _string_to_function(argument):
            """
            Select a transformation based on an input

            Parameters
            ----------
            argument : str
                    Name of the transformation required

            Returns
            -------
            transformation call.
            """

            switcher_unwrapping = {"Unwrapped_Positions": self._unwrap_choice()}

            # add the other transformations and merge the dictionaries
            switcher = {**switcher_unwrapping, **switcher_transformations}

            try:
                return switcher[argument]
            except KeyError:
                raise KeyError("Data not in database and cannot be generated.")

        transformation = getattr(self.experiment.run, _string_to_function(dependency))
        transformation()

    def _unwrap_choice(self):
        """
        Unwrap either with indices or with box arrays.
        Returns
        -------

        """
        indices = self.database.check_existence("Box_Images")
        if indices:
            return "UnwrapViaIndices"
        else:
            return "CoordinateUnwrapper"

    def _handle_tau_values(self) -> np.array:
        """
        Handle the parsing of custom tau values.

        Returns
        -------
        times : np.array
            The time values corresponding to the selected tau values
        """
        if isinstance(self.args.tau_values, int):
            self.data_resolution = self.args.tau_values
            self.args.tau_values = np.linspace(
                0, self.args.data_range - 1, self.args.tau_values, dtype=int
            )
        if isinstance(self.args.tau_values, list) or isinstance(
            self.args.tau_values, np.ndarray
        ):
            self.data_resolution = len(self.args.tau_values)
            self.args.data_range = self.args.tau_values[-1] + 1
        if isinstance(self.args.tau_values, slice):
            self.args.tau_values = np.linspace(
                0, self.args.data_range - 1, self.args.data_range, dtype=int
            )[self.args.tau_values]
            self.data_resolution = len(self.args.tau_values)

        times = (
            np.asarray(self.args.tau_values)
            * self.experiment.time_step
            * self.experiment.sample_rate
        )

        return times

    def _prepare_managers(self, data_path: list, correct: bool = False):
        """
        Prepare the memory and tensor_values monitors for calculation.

        Parameters
        ----------
        data_path : list
                List of tensor_values paths to load from the hdf5
                database_path.
        correct : bool


        Returns
        -------
        Updates the calculator class
        """
        self.memory_manager = MemoryManager(
            data_path=data_path,
            database=self.database,
            memory_fraction=0.8,
            scale_function=self.scale_function,
            gpu=self.gpu,
        )
        (
            self.batch_size,
            self.n_batches,
            self.remainder,
        ) = self.memory_manager.get_batch_size(system=self.system_property)

        self.ensemble_loop, minibatch = self.memory_manager.get_ensemble_loop(
            self.args.data_range, self.args.correlation_time
        )
        if minibatch:
            self.batch_size = self.memory_manager.batch_size
            self.n_batches = self.memory_manager.n_batches
            self.remainder = self.memory_manager.remainder

        if correct:
            self._correct_batch_properties()

        self.data_manager = DataManager(
            data_path=data_path,
            database=self.database,
            data_range=self.args.data_range,
            batch_size=self.batch_size,
            n_batches=self.n_batches,
            ensemble_loop=self.ensemble_loop,
            correlation_time=self.args.correlation_time,
            remainder=self.remainder,
            atom_selection=self.args.atom_selection,
            minibatch=minibatch,
            atom_batch_size=self.memory_manager.atom_batch_size,
            n_atom_batches=self.memory_manager.n_atom_batches,
            atom_remainder=self.memory_manager.atom_remainder,
        )

    def _correct_batch_properties(self):
        """
        Fix batch properties.

        Notes
        -----
        This method is called by some calculator
        """
        raise NotImplementedError

    def get_batch_dataset(
        self,
        subject_list: list = None,
        loop_array: np.ndarray = None,
        correct: bool = False,
    ):
        """
        Collect the batch loop dataset

        Parameters
        ----------
        correct : bool
                If true, a calculator specific method is called to correct some
                of the batching properties. For example, the RDF code will over-ride
                the data range in favour of number of configurations as it does not
                require dynamic properties.
        subject_list : list (default = None)
                A str of subjects to collect data for in case this is necessary.
                e.g. subject = ['Na']
                     subject = ['Na', 'Cl', 'K']
                     subject = ['Ionic_Current']
        loop_array : np.ndarray (default = None)
                If this is not None, elements of this array will be looped over in
                in the batches which load data at their indices. For example,
                    loop_array = [[1, 4, 7], [10, 13, 16], [19, 21, 24]]
                In this case, in the fist batch, configurations 1, 4, and 7 will be
                loaded for the analysis. This is particularly important in the
                structural properties.

        Returns
        -------
        dataset : tf.data.Dataset
                A TensorFlow dataset for the batch loop to be iterated over.

        """
        path_list = [join_path(item, self.loaded_property[0]) for item in subject_list]
        self._prepare_managers(path_list, correct=correct)

        type_spec = {}
        for item in subject_list:
            dict_ref = "/".join([item, self.loaded_property[0]])
            type_spec[str.encode(dict_ref)] = tf.TensorSpec(
                shape=self.loaded_property[1], dtype=self.dtype
            )
        type_spec[str.encode("data_size")] = tf.TensorSpec(shape=(), dtype=tf.int32)

        batch_generator, batch_generator_args = self.data_manager.batch_generator(
            system=self.system_property, loop_array=loop_array
        )
        ds = tf.data.Dataset.from_generator(
            generator=batch_generator,
            args=batch_generator_args,
            output_signature=type_spec,
        )

        return ds.prefetch(tf.data.AUTOTUNE)

    def get_ensemble_dataset(self, batch: dict, subject: Union[str, list]):
        """
        Collect the ensemble loop dataset.

        Parameters
        ----------
        subject : str
                What object to loop over.
        batch : tf.Tensor
                A batch of data to be looped over in ensembles.

        Returns
        -------
        dataset : tf.data.Dataset
                A TensorFlow dataset object for the ensemble loop to be iterated over.

        """
        (
            ensemble_generator,
            ensemble_generators_args,
        ) = self.data_manager.ensemble_generator(
            glob_data=batch, system=self.system_property
        )

        type_spec = {}
        if type(subject) is str:
            loop_list = [subject]
        else:
            loop_list = subject
        for item in loop_list:
            dict_ref = "/".join([item, self.loaded_property[0]])
            type_spec[str.encode(dict_ref)] = tf.TensorSpec(
                shape=self.loaded_property[1], dtype=self.dtype
            )

        ds = tf.data.Dataset.from_generator(
            generator=ensemble_generator,
            args=ensemble_generators_args,
            output_signature=type_spec,
        )

        return ds.prefetch(tf.data.AUTOTUNE)<|MERGE_RESOLUTION|>--- conflicted
+++ resolved
@@ -28,18 +28,15 @@
 from __future__ import annotations
 
 from abc import ABC
-from typing import TYPE_CHECKING, List
-<<<<<<< HEAD
+from typing import TYPE_CHECKING, List, Union
+
+import numpy as np
+import tensorflow as tf
+
 from mdsuite.memory_management import MemoryManager
 from mdsuite.database import DataManager
 from typing import Union
 from pathlib import Path
-=======
-
-import numpy as np
-import tensorflow as tf
-
->>>>>>> 0d69ec20
 from mdsuite.calculators.transformations_reference import switcher_transformations
 from mdsuite.database import DataManager
 from mdsuite.database.simulation_database import Database
