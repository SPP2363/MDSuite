--- conflicted
+++ resolved
@@ -108,9 +108,9 @@
     ----------
     n_configurations : int
         Number of configurations of the whole trajectory.
-    species_list : list
-        The information about all species in the system of speciesInfo
-    box_l : list of float
+    species_list: list of SpeciesInfo
+        The information about all species in the system.
+    box_l: list of float
         The simulation box size in three dimensions
     sample_rate : int optional
         The number of timesteps between consecutive samples
@@ -125,7 +125,7 @@
         The set temperature of the system.
         Optional because only applicable for MD simulations with thermostat.
         Needed for certain observables.
-    simulation_data : str|Pathoptional
+    simulation_data : str|Path, optional
         All other simulation data that can be extracted from the trajectory metadata.
         E.g. software version, pressure in NPT simulations, time step, ...
     """
@@ -634,33 +634,13 @@
                 Tuple of tensor_values about the dataset, e.g.
                 (n_rows, n_columns, n_bytes)
         """
-<<<<<<< HEAD
-
-        with hf.File(self.name, "r") as db:
+
+        with hf.File(self.path, "r") as db:
             data_tuple = (
                 db[data_path].shape[0],
                 db[data_path].shape[1],
                 db[data_path].nbytes,
             )
-=======
-        if database_path is None:
-            database_path = self.path
-
-        if system:
-            with hf.File(database_path, "r") as db:
-                data_tuple = (
-                    db[data_path].shape[0],
-                    db[data_path].shape[0],
-                    db[data_path].nbytes,
-                )
-        else:
-            with hf.File(database_path, "r") as db:
-                data_tuple = (
-                    db[data_path].shape[0],
-                    db[data_path].shape[1],
-                    db[data_path].nbytes,
-                )
->>>>>>> 0d69ec20
 
         return data_tuple
 
