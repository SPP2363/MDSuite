--- conflicted
+++ resolved
@@ -30,13 +30,9 @@
 from .add_files import ExperimentAddingFiles
 from .run_module import RunModule
 
-<<<<<<< HEAD
 from typing import Union
 
-log = logging.getLogger(__file__)
-=======
 log = logging.getLogger(__name__)
->>>>>>> 387f15dd
 
 
 class Experiment(ExperimentDatabase, ExperimentAddingFiles):
