"""
This program and the accompanying materials are made available under the terms of the
Eclipse Public License v2.0 which accompanies this distribution, and is available at
https://www.eclipse.org/legal/epl-v20.html

SPDX-License-Identifier: EPL-2.0

Copyright Contributors to the MDSuite Project.
"""

"""
The central experiment class fundamental to all analysis.

Summary
-------
The experiment class is the main class involved in characterizing and analyzing a simulation.
"""
import logging

import json
import os
import pickle
import sys
from pathlib import Path
import inspect

import h5py as hf
import numpy as np
import pubchempy as pcp
import yaml
from tqdm import tqdm
import importlib.resources

from datetime import datetime

from mdsuite.calculators.computations_dict import dict_classes_computations, dict_classes_db
from mdsuite.transformations.transformation_dict import transformations_dict
from mdsuite.file_io.file_io_dict import dict_file_io
from mdsuite.utils.units import units_dict
from mdsuite.utils.meta_functions import join_path
from mdsuite.utils.exceptions import *
from mdsuite.database.simulation_database import Database
from mdsuite.file_io.file_read import FileProcessor
from mdsuite.visualizer.visualizer import TrajectoryVisualizer
from mdsuite.database.properties_database import PropertiesDatabase
from mdsuite.database.analysis_database import AnalysisDatabase


class Experiment:
    """
    The central experiment class fundamental to all analysis.

    Attributes
    ----------
    analysis_name : str
            The name of the analysis being performed e.g. NaCl_1400K
    storage_path : str
            Path to where the tensor_values should be stored (best to have  drive capable of storing large files)
    temperature : float
            The temperature of the simulation that should be used in some analysis. Necessary as it cannot be easily
            read in from the simulation tensor_values.
    time_step : float
            Time step of the simulation e.g 0.002. Necessary as it cannot be easily read in from the trajectory.
    volume : float
            Volume of the simulation box
    species : dict
            A dictionary of the species in the experiment and their properties. Their properties includes
            index location in the trajectory file, mass of the species as taken from the PubChem
            database_path, and the charge taken from the same database_path. When using these properties, it is
            best that users confirm this information, with exception to the indices as they are read
            from the file and will be correct.
    number_of_atoms : int
            The total number of atoms in the simulation
   """

    def __init__(self, analysis_name, storage_path='./', time_step=1.0, temperature=0, units='real',
                 cluster_mode=False):
        """
        Initialise the experiment class.

        Attributes
        ----------
        analysis_name : str
                The name of the analysis being performed e.g. NaCl_1400K
        storage_path : str
                Path to where the tensor_values should be stored (best to have  drive capable of storing large files)
        temperature : float
                The temperature of the simulation that should be used in some analysis.
        time_step : float
                Time step of the simulation e.g 0.002. Necessary as it cannot be easily read in from the trajectory.
        cluster_mode : bool
                If true, several parameters involved in plotting and parallelization will be adjusted so as to allow
                for optimal performance on a large computing cluster.
        """

        # Taken upon instantiation
        self.analysis_name = analysis_name  # Name of the experiment.
        self.storage_path = os.path.abspath(storage_path)  # Where to store the tensor_values
        self.temperature = temperature  # Temperature of the experiment.
        self.time_step = time_step  # Timestep chosen for the simulation.
        self.cluster_mode = cluster_mode  # whether or not the script will run on a cluster

        # Added from trajectory file
        self.units = self.units_to_si(units)  # Units used during the simulation.
        self.number_of_configurations = 0  # Number of configurations in the trajectory.
        self.number_of_atoms = None  # Number of atoms in the simulation.
        self.species = None  # Species dictionary.
        self.molecules = {}  # molecules
        self.box_array = None  # Box vectors.
        self.dimensions = None  # Dimensionality of the experiment.

        self.sample_rate = None  # Rate at which configurations are dumped in the trajectory.
        self.batch_size = None  # Number of configurations in each batch.
        self.volume = None  # Volume of the experiment.
        self.properties = None  # Properties measured in the simulation.
        self.property_groups = None  # Names of the properties measured in the simulation

        # Internal File paths
        self.experiment_path: str
        self.database_path: str
        self.figures_path: str
        self.logfile_path: str
        self._create_internal_file_paths()  # fill the path attributes

        self.radial_distribution_function_state = False  # Set true if this has been calculated
        self.kirkwood_buff_integral_state = False  # Set true if it has been calculated
        self.structure_factor_state = False

        self._results = list(dict_classes_db.keys())

        # Memory properties
        self.memory_requirements = {}  # TODO I think this can be removed. - Not until all calcs are under tf Dataset

        # Check if the experiment exists and load if it does.
        self._load_or_build()

        # Run Computations
        self.run_computation = self.RunComputation(self)

        self.log = None
        self._start_logging()

    def _start_logging(self):
        logfile_name = datetime.now().replace(microsecond=0).isoformat().replace(':', '-') + ".log"
        logfile = os.path.join(self.logfile_path, logfile_name)

        # there is a good chance, that the root logger is already defined so we have to make some changes to it!
        root = logging.getLogger()

        # Logging to the logfile
        file_handler = logging.FileHandler(filename=logfile)
        file_handler.setLevel(logging.INFO)  # <- file log loglevel

        formatter = logging.Formatter('%(asctime)s - %(name)s (%(levelname)s) - %(message)s')
        file_handler.setFormatter(formatter)
        # attaching the stdout handler to the configured logging
        root.addHandler(file_handler)

<<<<<<< HEAD
=======
        sys_handler = False
        for handler in root.handlers:
            if not hasattr(handler, 'baseFilename'):  # assume that  every handler is filehandler except for sys handler
                sys_handler = True

        if not sys_handler:
            # Logging to the stdout (Terminal, Jupyter, ...)
            stream_handler = logging.StreamHandler(sys.stdout)
            stream_handler.setLevel(logging.INFO)  # <- stdout loglevel

            #formatter = logging.Formatter('%(asctime)s - %(name)s (%(levelname)s) - %(message)s')
            formatter = logging.Formatter('%(asctime)s - %(message)s')
            stream_handler.setFormatter(formatter)
            # attaching the stdout handler to the configured logging
            root.addHandler(stream_handler)

>>>>>>> b7c9bea0
        # get the file specific logger to get information where the log was written!
        self.log = logging.getLogger(__name__)
        self.log.info(f"Created logfile {logfile_name} in experiment path {self.logfile_path}")

    def _create_internal_file_paths(self):
        """
        Create or update internal file paths
        """
        self.experiment_path = os.path.join(self.storage_path, self.analysis_name)  # path to the experiment files
        self.database_path = os.path.join(self.experiment_path, 'databases')  # path to the databases
        self.figures_path = os.path.join(self.experiment_path, 'figures')  # path to the figures directory
        self.logfile_path = os.path.join(self.experiment_path, 'logfiles')

    def _load_or_build(self) -> bool:
        """
        Check if the experiment already exists and decide whether to load it or build a new one.
        """

        # Check if the experiment exists and load if it does.
        if Path(self.experiment_path).exists():
            print("This experiment already exists! I'll load it up now.")
            # Can not log this to a file, because we don't know the file path yet!
            self.load_class()
            return True
        else:
            print("Creating a new experiment! How exciting!")
            # Can not log this to a file, because we don't know the file path yet!
            self._build_model()
            return False

    def load_class(self):
        """
        Load class instance

        A function to load a class instance given the project name.
        """

        storage_path = self.storage_path  # store the new storage path

        with open(f'{self.storage_path}/{self.analysis_name}/{self.analysis_name}.bin', 'rb') as f:
            self.__dict__.update(pickle.loads(f.read()))

        self.storage_path = storage_path  # set the one form the database to the new one
        self._create_internal_file_paths()  # force rebuild every time

        self.run_computation = self.RunComputation(self)
        self._start_logging()
        # TODO Why is this necessary? What does it exactly?

    def save_class(self):
        """
        Saves class instance

        In order to keep properties of a class the state must be stored. This method will store the instance of the
        class for later re-loading
        """
        filename = os.path.join(self.experiment_path, f"{self.analysis_name}.bin")
        with open(filename, 'wb') as save_file:
            save_file.write(pickle.dumps(self.__dict__))  # write to file

    def units_to_si(self, units_system):
        """
        Returns a dictionary with equivalences from the unit experiment given by a string to SI.
        Along with some constants in the unit experiment provided (boltzman, or other conversions).
        Instead, the user may provide a dictionary. In that case, the dictionary will be used as the unit experiment.


        Parameters
        ----------
        units_system (str) -- current unit experiment
        dimension (str) -- dimension you would like to change

        Returns
        -------
        conv_factor (float) -- conversion factor to pass to SI

        Examples
        --------
        Pass from metal units of time (ps) to SI

        >>> self.units_to_si('metal')
        {'time': 1e-12, 'length': 1e-10, 'energy': 1.6022e-19}
        >>> self.units_to_si({'time': 1e-12, 'length': 1e-10, 'energy': 1.6022e-19,
        'NkTV2p':1.6021765e6, 'boltzman':8.617343e-5})
        """

        if isinstance(units_system, dict):
            return units_system
        else:
            try:
                units = units_dict[units_system]()  # executes the function to return the appropriate dictionary.
            except KeyError:
                print(f'The unit experiment provided is not implemented...')
                print(f'The available systems are: ')
                [print(key) for key, _ in units_dict.items()]
                sys.exit(-1)
        return units

    def map_elements(self, mapping: dict = None):
        """
        Map numerical keys to element names in the Experiment class and database_path.

        Returns
        -------
        Updates the class
        """

        if mapping is None:
            # self.log("Must provide a mapping")
            self.log.info("Must provide a mapping")
            return

        # rename keys in species dictionary
        for item in mapping:
            self.species[mapping[item]] = self.species.pop(item)

        # rename database_path groups
        db_object = Database(name=os.path.join(self.database_path, "database_path.hdf5"))
        db_object.change_key_names(mapping)

        self.save_class()  # update the class state

    class RunComputation:
        """Run a calculator from the experiment class

        Notes
        -----
        This class is a helper to convert the dictionary of possible computations "dict_classes_computations" into
        attributes of the `experiment.run_computation` helper class.
        """

        def __init__(self, parent):
            """Initialize the attributes
            Parameters
            ----------
            parent: Experiment
                the experiment to be passed to the calculator afterwards
            """
            self.parent: Experiment = parent
            for key in dict_classes_computations:
                self.__setattr__(key, dict_classes_computations[key])

        def __getattribute__(self, item):
            """Call via function
            You can call the computation via a function and autocompletion
            >>> self.run_computation.EinsteinDiffusionCoefficients(plot=True)

            Returns
                Instantiated calculator class with added experiment that can be called.
            """
            try:
                class_compute = dict_classes_computations[item]
            except KeyError:
                return super().__getattribute__(item)

            return class_compute(experiment=self.parent)

    def perform_transformation(self, transformation_name, **kwargs):
        """
        Perform a transformation on the experiment.

        Parameters
        ----------
        transformation_name : str
                Name of the transformation to perform.
        **kwargs
                Other arguments associated with the transformation.

        Returns
        -------
        Update of the database_path.
        """

        try:
            transformation = transformations_dict[transformation_name]
        except KeyError:
            print(f'{transformation_name} not found')
            print(f'Available transformations are:')
            [print(key) for key in transformations_dict.keys()]
            sys.exit(1)

        transformation_run = transformation(self, **kwargs)
        transformation_run.run_transformation()  # perform the transformation

    def _build_model(self):
        """
        Build the 'experiment' for the analysis

        A method to build the database_path in the hdf5 format. Within this method, several other are called to develop the
        database_path skeleton, get configurations, and process and store the configurations. The method is accompanied
        by a loading bar which should be customized to make it more interesting.
        """

        # Create new analysis directory and change into it
        try:
            os.mkdir(self.experiment_path)  # Make the experiment directory
            os.mkdir(self.figures_path)  # Create a directory to save images
            os.mkdir(self.database_path)  # Create a directory for tensor_values
            os.mkdir(self.logfile_path)

        except FileExistsError:  # throw exception if the file exits
            return

        self.save_class()  # save the class state.
        print(f"** An experiment has been added titled {self.analysis_name} **")

    def print_class_attributes(self):
        """
        Print all attributes of the class

        Returns
        -------
        attributes : list
                List of class attribute tuples of (key, value)
        """

        attributes = []  # define empty array
        for item in vars(self).items():  # loop over class attributes
            attributes.append(item)  # append to the attributes array
        for tuple_attributes in attributes:  # Split the key and value terms
            self.log.info(f"{tuple_attributes[0]}: {tuple_attributes[1]}")

        return attributes

    def add_data(self, trajectory_file: str = None, file_format: str = 'lammps_traj', rename_cols: dict = None,
                 sort: bool = False):
        """
        Add tensor_values to the database_path

        Parameters
        ----------
        file_format :
                Format of the file being read in. Default is file_path
        trajectory_file : str
                Trajectory file to be process and added to the database_path.
        rename_cols : dict
                If this argument is given, the columns with names in the keys of the dictionary will be replaced with
                the values.
        sort : bool
                If true, the tensor_values will be sorted when being entered into the database_path.
        """

        # Check if there is a trajectory file.
        if trajectory_file is None:
            print("No tensor_values has been given")
            sys.exit(1)

        # Load the file reader and the database_path object
        trajectory_reader, file_type = self._load_trajectory_reader(file_format, trajectory_file, sort=sort)
        database = Database(name=os.path.join(self.database_path, "database.hdf5"), architecture='simulation')

        # Check to see if a database_path exists
        database_path = Path(os.path.join(self.database_path, 'database.hdf5'))  # get theoretical path.

        if file_type == 'flux':
            flux = True
        else:
            flux = False

        if database_path.exists():
            self._update_database(trajectory_reader,
                                  trajectory_file,
                                  database,
                                  rename_cols,
                                  sort=sort)
        else:
            self._build_new_database(trajectory_reader,
                                     trajectory_file,
                                     database,
                                     rename_cols=rename_cols,
                                     flux=flux,
                                     sort=sort)

        self.build_species_dictionary()
        self.memory_requirements = database.get_memory_information()
        self.save_class()  # Update the class state.

    def _build_new_database(self, trajectory_reader: FileProcessor, trajectory_file: str, database: Database,
                            rename_cols: dict, flux: bool = False, sort: bool = False):
        """
        Build a new database_path
        """
        # get properties of the trajectory file
        architecture, line_length = trajectory_reader.process_trajectory_file(rename_cols=rename_cols)
        database.initialize_database(architecture)  # initialize the database_path

        batch_range = int(self.number_of_configurations / self.batch_size)  # calculate the batch range
        remainder = self.number_of_configurations - batch_range * self.batch_size
        counter = 0  # instantiate counter
        structure = trajectory_reader.build_file_structure()  # build the file structure

        f_object = open(trajectory_file, 'r')  # open the trajectory file
        for _ in tqdm(range(batch_range), ncols=70):
            database.add_data(data=trajectory_reader.read_configurations(self.batch_size, f_object, line_length),
                              structure=structure,
                              start_index=counter,
                              batch_size=self.batch_size,
                              flux=flux,
                              n_atoms=self.number_of_atoms,
                              sort=sort)
            counter += self.batch_size

        if remainder > 0:
            structure = trajectory_reader.build_file_structure(batch_size=remainder)  # build the file structure
            database.add_data(data=trajectory_reader.read_configurations(remainder, f_object, line_length),
                              structure=structure,
                              start_index=counter,
                              batch_size=remainder,
                              flux=flux,
                              n_atoms=self.number_of_atoms,
                              sort=sort)
        f_object.close()

        analysis_database = AnalysisDatabase(name=os.path.join(self.database_path, "analysis_database"))
        analysis_database.build_database()
        property_database = PropertiesDatabase(name=os.path.join(self.database_path, "property_database"))
        property_database.build_database()

        self.save_class()  # Update the class state

    def _update_database(self, trajectory_reader: FileProcessor, trajectory_file: str, database: Database,
                         rename_cols: dict, flux: bool = False, sort: bool = False):
        """
        Update the database rather than build a new database.

        Returns
        -------
        Updates the current database.
        """
        counter = self.number_of_configurations
        architecture, line_length = trajectory_reader.process_trajectory_file(rename_cols=rename_cols,
                                                                              update_class=False)
        number_of_new_configurations = self.number_of_configurations - counter
        database.resize_dataset(architecture)  # initialize the database_path
        batch_range = int(number_of_new_configurations / self.batch_size)  # calculate the batch range
        remainder = number_of_new_configurations - (batch_range * self.batch_size)
        structure = trajectory_reader.build_file_structure()  # build the file structure
        f_object = open(trajectory_file, 'r')  # open the trajectory file
        for _ in tqdm(range(batch_range), ncols=70):
            database.add_data(data=trajectory_reader.read_configurations(self.batch_size, f_object, line_length),
                              structure=structure,
                              start_index=counter,
                              batch_size=self.batch_size,
                              flux=flux,
                              n_atoms=self.number_of_atoms,
                              sort=sort)
            counter += self.batch_size

        if remainder > 0:
            structure = trajectory_reader.build_file_structure(batch_size=remainder)  # build the file structure
            database.add_data(data=trajectory_reader.read_configurations(remainder, f_object, line_length),
                              structure=structure,
                              start_index=counter,
                              batch_size=remainder,
                              flux=flux)

        f_object.close()

    def _load_trajectory_reader(self, file_format, trajectory_file, sort: bool = False):
        try:
            class_file_io, file_type = dict_file_io[file_format]  # file type is per atoms or flux.
        except KeyError:
            print(f'{file_format} not found')
            print(f'Available io formats are are:')
            [print(key) for key in dict_file_io.keys()]
            sys.exit(1)
        return class_file_io(self, file_path=trajectory_file, sort=sort), file_type

    def build_species_dictionary(self):
        """
        Add information to the species dictionary

        A fundamental part of this package is species specific analysis. Therefore, the Pubchempy package is
        used to add important species specific information to the class. This will include the charge of the ions which
        will be used in conductivity calculations.

        """
        with importlib.resources.open_text("mdsuite.data", 'PubChemElements_all.json') as json_file:
            pse = json.loads(json_file.read())

        # Try to get the species tensor_values from the Periodic System of Elements file
        for element in self.species:
            self.species[element]['charge'] = [0.0]
            for entry in pse:
                if pse[entry][1] == element:
                    self.species[element]['mass'] = [float(pse[entry][3])]

        # If gathering the tensor_values from the PSE file was not successful try to get it from Pubchem via pubchempy
        for element in self.species:
            if 'mass' not in self.species[element]:
                try:
                    temp = pcp.get_compounds(element, 'name')
                    temp[0].to_dict(properties=['atoms', 'bonds', 'exact_mass', 'molecular_weight', 'elements'])
                    self.species[element]['mass'] = temp[0].molecular_weight
                    print(temp[0].exact_mass)
                except (ElementMassAssignedZero, IndexError):
                    self.species[element]['mass'] = [0.0]
                    print(f'WARNING element {element} has been assigned mass=0.0')
        self.save_class()

    def set_element(self, old_name, new_name):
        """
        Change the name of the element in the self.species dictionary

        Parameters
        ----------
        old_name : str
                Name of the element you want to change
        new_name : str
                New name of the element
        """
        # Check if the new name is new
        if new_name != old_name:
            self.species[new_name] = self.species[old_name]  # update dict
            del self.species[old_name]  # remove old entry

    def set_charge(self, element, charge):
        """
        Set the charge/s of an element

        Parameters
        ----------
        element : str
                Name of the element whose charge you want to change
        charge : list
                New charge/s of the element
        """
        self.species[element]['charge'] = charge  # update entry
        self.save_class()

    def set_mass(self, element, mass):
        """
        Set the mass/es of an element

        Parameters
        ----------
        element : str
                Name of the element whose mass you want to change
        mass : list
                New mass/es of the element
        """
        self.species[element]['mass'] = mass  # update the mass

    def run_visualization(self, species: list = None, unwrapped: bool = False):
        """
        Run a visualization on the database.

        Parameters
        ----------
        species : list
                List of species you wish to visualize.
        unwrapped : bool
                If true, unwrapped coordinates will be used.
        Returns
        -------
        """
        if species is None:
            species = list(self.species)
        visualizer = TrajectoryVisualizer(experiment=self, species=species, unwrapped=unwrapped)
        visualizer.run_visualization()

    def load_matrix(self, identifier: str = None, species: dict = None, select_slice: np.s_ = None, path: list = None):
        """
        Load a desired property matrix.

        Parameters
        ----------
        identifier : str
                Name of the matrix to be loaded, e.g. Unwrapped_Positions, Velocities
        species : list
                List of species to be loaded
        select_slice : np.slice
                A slice to select from the database_path.
        path : str
                optional path to the database_path.

        Returns
        -------
        property_matrix : np.array, tf.tensor
                Tensor of the property to be studied. Format depends on kwargs.
        """
        database = Database(name=os.path.join(self.database_path, 'database.hdf5'))

        if path is not None:
            return database.load_data(path_list=path, select_slice=select_slice)

        else:
            # If no species list is given, use all species in the Experiment class instance.
            if species is None:
                species = list(self.species.keys())  # get list of all species available.
            # If no slice is given, load all configurations.
            if select_slice is None:
                select_slice = np.s_[:]  # set the numpy slice object.

        path_list = []
        for item in species:
            path_list.append(join_path(item, identifier))
        return database.load_data(path_list=path_list, select_slice=select_slice)

    @property
    def results(self):
        """
        Property to get access to the results in a dictionary

        Returns
        -------
        self._results: dict
            the actual dictionary with the results
        """
        return self._results

    @results.getter
    def results(self):
        """
        Getter to retrieve the results from the YAML file in a dictionary
        :return: dict

        Returns
        -------
        self._results: dict
            the actual dictionary with the results from the YAML file
        """

        with open(os.path.join(self.database_path, 'system_properties.yaml')) as pfr:
            self._results = yaml.load(pfr, Loader=yaml.Loader)  # collect the data in the yaml file

        return self._results

    @results.setter
    def results(self, result_dict):
        """
        Setter to dump the results to the YAML file

        Parameters
        ----------
        result_dict: dict
            dictionary with the results. It will store them in the system_properties.yaml file.

        """

        with open(os.path.join(self.database_path, 'system_properties.yaml'), 'w') as pfw:
            yaml.dump(result_dict, pfw)

    def write_xyz(self, dump_property: str = "Positions", species: list = None, atom_select: np.s_ = np.s_[:],
                  time_slice: np.s_ = np.s_[:], name: str = 'dump.xyz'):
        """
        Write an xyz file from a database dataset
        """
        if species is None:
            species = list(self.species)

        database = Database(name=os.path.join(self.database_path, "database.hdf5"), architecture='simulation')

        path_list = [join_path(s, dump_property) for s in species]
        if len(species) == 1:
            data_matrix = [database.load_data(path_list=path_list, select_slice=np.s_[:, 0:500])]
        else:
            data_matrix = database.load_data(path_list=path_list, select_slice=np.s_[:, 0:500])
        n_atoms = sum(len(self.species[s]['indices']) for s in species)

        with open(f"{name}.xyz", 'w') as f:
            for i in tqdm(range(500), ncols=70):
                f.write(f"{n_atoms}\n")
                f.write("Generated by the mdsuite xyz writer\n")
                for j, atom_species in enumerate(species):
                    for atom in data_matrix[j].numpy():
                        f.write(
                            f"{atom_species:<2}    {atom[i][0]:>9.4f}    {atom[i][1]:>9.4f}    {atom[i][2]:>9.4f}\n")

    def export_data(self, group: str, key: str = None, sub_key: str = None):
        """
        Export data from the analysis database.

        Parameters
        ----------
        group : str
                Group in the database from which data should be loaded
        key  : str
                Additional identifier.
        sub_key : str
                Additional identifier
        Returns
        -------
        saves a csv to the working directory.
        """
        database = Database(name=os.path.join(self.database_path, 'analysis_data.hdf5'), architecture='analysis')
        database.export_csv(group=group, key=key, sub_key=sub_key)

    def summarise(self):
        """
        Summarise the properties of the experiment.
        """
        database = Database(name=os.path.join(self.database_path, 'database.hdf5'))
        print(f"MDSuite {self.analysis_name} Summary\n")
        print("==================================================================================\n")
        print(f"Name: {self.analysis_name}\n")
        print(f"Temperature: {self.temperature} K\n")
        print(f"Number of Configurations: {self.number_of_configurations}\n")
        print(f"Number of Atoms: {self.number_of_atoms}\n")
        print("Species Summary\n")
        print("---------------\n")
        print("Atomic Species\n")
        print("***************\n")
        for item in self.species:
            try:
                print(f"{item}: {len(self.species[item]['indices'])}\n")
            except ValueError:
                pass
        print("Molecule Species\n")
        print("*****************\n")
        for item in self.molecules:
            try:
                print(f"{item}: {len(self.molecules[item]['indices'])}\n")
            except ValueError:
                pass
        print("Database Information\n")
        print("---------------\n")
        print(f"Database Path: {self.database_path}/database.hdf5\n")
        print(f"Database Size: {os.path.getsize(os.path.join(self.database_path, 'database.hdf5'))*1e-9: 6.3f}GB\n")
        print(f"Data Groups: {database.get_database_summary()}\n")
        print("==================================================================================\n")

    def export_property_data(self, parameters: dict):
        """
        Export property data from the SQL database.

        Parameters
        ----------
        parameters : dict
                Parameters to be used in the addition, i.e.
                {"Analysis": "Green_Kubo_Self_Diffusion", "Subject": "Na", "data_range": 500}
        Returns
        -------
        output : list
                A list of rows represneted as dictionaries.
        """
        database = PropertiesDatabase(name=os.path.join(self.database_path, 'property_database'))
        output = database.load_data(parameters)

        return output<|MERGE_RESOLUTION|>--- conflicted
+++ resolved
@@ -155,26 +155,6 @@
         file_handler.setFormatter(formatter)
         # attaching the stdout handler to the configured logging
         root.addHandler(file_handler)
-
-<<<<<<< HEAD
-=======
-        sys_handler = False
-        for handler in root.handlers:
-            if not hasattr(handler, 'baseFilename'):  # assume that  every handler is filehandler except for sys handler
-                sys_handler = True
-
-        if not sys_handler:
-            # Logging to the stdout (Terminal, Jupyter, ...)
-            stream_handler = logging.StreamHandler(sys.stdout)
-            stream_handler.setLevel(logging.INFO)  # <- stdout loglevel
-
-            #formatter = logging.Formatter('%(asctime)s - %(name)s (%(levelname)s) - %(message)s')
-            formatter = logging.Formatter('%(asctime)s - %(message)s')
-            stream_handler.setFormatter(formatter)
-            # attaching the stdout handler to the configured logging
-            root.addHandler(stream_handler)
-
->>>>>>> b7c9bea0
         # get the file specific logger to get information where the log was written!
         self.log = logging.getLogger(__name__)
         self.log.info(f"Created logfile {logfile_name} in experiment path {self.logfile_path}")
