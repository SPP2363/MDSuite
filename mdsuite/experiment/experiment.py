"""
MDSuite: A Zincwarecode package.

License
-------
This program and the accompanying materials are made available under the terms
of the Eclipse Public License v2.0 which accompanies this distribution, and is
available at https://www.eclipse.org/legal/epl-v20.html

SPDX-License-Identifier: EPL-2.0

Copyright Contributors to the Zincwarecode Project.

Contact Information
-------------------
email: zincwarecode@gmail.com
github: https://github.com/zincware
web: https://zincwarecode.com/

Citation
--------
If you use this module please cite us with:

Summary
-------
"""
import copy
import importlib.resources
import json
import logging
import pathlib
import typing
from pathlib import Path
from typing import List, Union

import numpy as np
import pubchempy as pcp

import mdsuite.file_io.extxyz_files
import mdsuite.file_io.lammps_trajectory_files
import mdsuite.utils.meta_functions
from mdsuite.database.experiment_database import ExperimentDatabase
from mdsuite.database.simulation_database import (
    Database,
    SpeciesInfo,
    TrajectoryMetadata,
)
from mdsuite.experiment.run import RunComputation
from mdsuite.file_io.file_read import FileProcessor
from mdsuite.time_series import time_series_dict
from mdsuite.transformations import Transformations
from mdsuite.transformations.transformation_dict import transformations_dict
from mdsuite.utils.exceptions import ElementMassAssignedZero
from mdsuite.utils.meta_functions import join_path
from mdsuite.utils.units import Units, units_dict

from .run_module import RunModule

log = logging.getLogger(__name__)


def _get_processor(simulation_data):
    """
    Read in one file
    """
    if isinstance(simulation_data, str) or isinstance(simulation_data, pathlib.Path):
        suffix = pathlib.Path(simulation_data).suffix
        if suffix == ".lammpstraj":
            processor = mdsuite.file_io.lammps_trajectory_files.LAMMPSTrajectoryFile(
                simulation_data
            )
        elif suffix == ".extxyz":
            processor = mdsuite.file_io.extxyz_files.EXTXYZFile(simulation_data)
        else:
            raise ValueError(
                f"datafile ending '{suffix}' not recognized. If there is a reader for"
                " your file type, you will find it in mdsuite.file_io."
            )
    elif isinstance(simulation_data, mdsuite.file_io.file_read.FileProcessor):
        processor = simulation_data
    else:
        raise ValueError(
            "simulation_data must be either str, pathlib.Path or instance of"
            f" mdsuite.file_io.file_read.FileProcessor. Got '{type(simulation_data)}'"
            " instead"
        )

    return processor


class Experiment(ExperimentDatabase):
    """
    The central experiment class fundamental to all analysis.

    .. code-block:: python

        project = mdsuite.Project()
        project.add_experiment(
            name="NaCl",
            timestep=0.002,
            temperature=1400.0,
            units="metal",
            simulation_data="NaCl_gk_i_q.lammpstraj"
            )
        project.experiments.NaCl.run.RadialDistributionFunction(
            number_of_configurations=500
        )


    Attributes
    ----------
    name : str
            The name of the analysis being performed e.g. NaCl_1400K
    storage_path : str
            Path to where the tensor_values should be stored (best to have  drive
            capable of storing large files)
    temperature : float
            The temperature of the simulation that should be used in some analysis.
            Necessary as it cannot be easily read in from the simulation tensor_values.
    time_step : float
            Time step of the simulation e.g 0.002. Necessary as it cannot be easily
            read in from the trajectory.
    volume : float
            Volume of the simulation box
    species : dict
            A dictionary of the species in the experiment and their properties.
            Their properties includes index location in the trajectory file, mass of
            the species as taken from the PubChem database_path, and the charge taken
            from the same database_path. When using these properties, it is best that
            users confirm this information, with exception to the indices as they are
            read from the file and will be correct.
    number_of_atoms : int
            The total number of atoms in the simulation
    """

    def __init__(
        self,
        project,
        experiment_name,
        time_step=None,
        temperature=None,
        units: Union[str, Units] = None,
        cluster_mode=False,
    ):
        """
        Initialise the experiment class.

        Attributes
        ----------
        experiment_name : str
                The name of the analysis being performed e.g. NaCl_1400K
        storage_path : str
                Path to where the tensor_values should be stored (best to have  drive
                capable of storing large files)
        temperature : float
                The temperature of the simulation that should be used in some analysis.
        time_step : float
                Time step of the simulation e.g 0.002. Necessary as it cannot be easily
                read in from the trajectory.
        units: Union[str, dict], default = "real"
            The units to be used in the experiment to convert to SI
        cluster_mode : bool
                If true, several parameters involved in plotting and parallelization
                will be adjusted so as to allow for optimal performance on a large
                computing cluster.
        """

        # Taken upon instantiation
        super().__init__(project=project, experiment_name=experiment_name)
        self.name = experiment_name
        self.storage_path = Path(project.storage_path, project.name).as_posix()
        self.cluster_mode = cluster_mode

        # ExperimentDatabase stored properties:
        # ------- #
        # set default values
        if self.number_of_configurations is None:
            self.number_of_configurations = 0
        # update database (None values are ignored)
        self.temperature = temperature
        self.time_step = time_step

        # Available properties that aren't set on default
        self.number_of_atoms = None
        # ------- #

        # Added from trajectory file

        if self.units is None:
            if units is None:
                units = "real"
            self.units = self.units_to_si(units)  # Units used during the simulation.

        self.box_array = None  # Box vectors.
        self.dimensions = None  # Dimensionality of the experiment.

        self.sample_rate = (
            None  # Rate at which configurations are dumped in the trajectory.
        )
        self.volume = None
        self.properties = None  # Properties measured in the simulation.
        self.property_groups = None  # Names of the properties measured in the simulation

        # Internal File paths
        self.experiment_path: Path
        self.database_path: Path
        self.figures_path: Path
        self.logfile_path: Path
        self._create_internal_file_paths()  # fill the path attributes

        # Check if the experiment exists and load if it does.
        self._load_or_build()

        self.analyse_time_series = RunModule(self, time_series_dict)

    @property
    def run(self) -> RunComputation:
        """Method to access the available calculators

        Returns
        -------
        RunComputation:
            class that has all available calculators as properties
        """
        return RunComputation(experiment=self)

    def __repr__(self):
        """
        Representation of the class.

        In our case, the representation of the class is the name of the experiment.
        """
        return f"exp_{self.name}"

    def _create_internal_file_paths(self):
        """
        Create or update internal file paths
        """
        self.experiment_path = Path(
            self.storage_path, self.name
        )  # path to the experiment files
        self.database_path = Path(self.experiment_path)  # path to the databases
        self.figures_path = Path(
            self.experiment_path, "figures"
        )  # path to the figures directory
        self.logfile_path = Path(self.experiment_path, "logfiles")

    def _build_model(self):
        """
        Build the 'experiment' for the analysis

        A method to build the database_path in the hdf5 format. Within this method,
        several other are called to develop the database_path skeleton,
        get configurations, and process and store the configurations. The method is
        accompanied by a loading bar which should be customized to make it more
        interesting.
        """

        # Create new analysis directory and change into it
        try:
            self.experiment_path.mkdir()
            self.figures_path.mkdir()
            self.database_path.mkdir()
            self.logfile_path.mkdir()
        except FileExistsError:  # throw exception if the file exits
            return

        # self.save_class()  # save the class state.
        log.info(f"** An experiment has been added titled {self.name} **")

    def cls_transformation_run(self, transformation: Transformations, *args, **kwargs):
        """Run the transformation

        The Transformation class is updated with this experiment and afterwards
        performs the transformation.
        Preliminary work in accordance to https://github.com/zincware/MDSuite/issues/404

        Parameters
        ----------
        transformation: Transformations
        """
        transformation.experiment = self
        transformation.run_transformation(*args, **kwargs)

    # def run_visualization(
    #         self,
    #         species: list = None,
    #         molecules: bool = False,
    #         unwrapped: bool = False,
    # ):
    #     """
    #     Perform a trajectory visualization.
    #
    #     Parameters
    #     ----------
    #     species : list
    #             A list of species of molecules to study.
    #     molecules : bool
    #             If true, molecule groups will be used.
    #     unwrapped : bool
    #             If true, unwrapped coordinates will be visualized.
    #
    #     Returns
    #     -------
    #     Displays a visualization app.
    #     """
    #     if molecules:
    #         if species is None:
    #             species = list(self.molecules)
    #     if species is None:
    #         species = list(self.species)
    #
    #     if config.jupyter:
    #         log.info(
    #             "ZnVis visualizer currently does not support deployment from "
    #             "jupyter. Please run your analysis as a python script to use"
    #             "the visualizer."
    #         )
    #         return
    #     else:
    #         visualizer = SimulationVisualizer(
    #             species=species, unwrapped=unwrapped, database_path=self.database_path
    #         )
    #         visualizer.run_visualization()

    @staticmethod
    def units_to_si(units_system):
        """
        Returns a dictionary with equivalences from the unit experiment given by a
        string to SI. Along with some constants in the unit experiment provided
        (boltzmann, or other conversions). Instead, the user may provide a dictionary.
        In that case, the dictionary will be used as the unit experiment.


        Parameters
        ----------
        units_system (str) -- current unit experiment
        dimension (str) -- dimension you would like to change

        Returns
        -------
        conv_factor (float) -- conversion factor to pass to SI
        """

        if isinstance(units_system, Units):
            return units_system
        elif isinstance(units_system, str):
            try:
                units = units_dict[units_system]
            except KeyError:
                raise KeyError(
                    f"The unit '{units_system}' is not implemented."
                    f" The available units are: {[x for x in units_dict]}"
                )
        else:
            raise ValueError(
                "units has to be of type Units or str,"
                f" found {type(units_system)} instead"
            )
        return units

    def _load_or_build(self) -> bool:
        """
        Check if the experiment already exists and decide whether to load it or build a
        new one.
        """

        # Check if the experiment exists and load if it does.
        if Path(self.experiment_path).exists():
            log.debug("This experiment already exists! I'll load it up now.")
            # self.load_class()
            return True
        else:
            log.info("Creating a new experiment!")
            self._build_model()
            return False

    def perform_transformation(self, transformation_name, **kwargs):
        """
        Perform a transformation on the experiment.

        Parameters
        ----------
        transformation_name : str
                Name of the transformation to perform.
        **kwargs
                Other arguments associated with the transformation.

        Returns
        -------
        Update of the database_path.
        """

        try:
            transformation = transformations_dict[transformation_name]
        except KeyError:
            raise ValueError(
                f"{transformation_name} not found! \nAvailable transformations are:"
                f" {[key for key in transformations_dict]}"
            )

        transformation_run = transformation(self, **kwargs)
        transformation_run.run_transformation()  # perform the transformation

<<<<<<< HEAD
=======
    def run_visualization(
        self,
        species: list = None,
        molecules: bool = False,
        unwrapped: bool = False,
    ):
        """
        Perform a trajectory visualization.

        Parameters
        ----------
        species : list
                A list of species of molecules to study.
        molecules : bool
                If true, molecule groups will be used.
        unwrapped : bool
                If true, unwrapped coordinates will be visualized.

        Returns
        -------
        Displays a visualization app.
        """
        import_error_msg = (
            "It looks like you don't have the necessary plugin for "
            "the visualizer extension. Please install znvis with"
            " pip install znvis in order to use the MDSuite visualizer."
        )
        try:
            from mdsuite.visualizer.znvis_visualizer import SimulationVisualizer
        except ImportError:
            log.info(import_error_msg)
            return

        if molecules:
            if species is None:
                species = list(self.molecules)
        if species is None:
            species = list(self.species)

        if config.jupyter:
            log.info(
                "ZnVis visualizer currently does not support deployment from "
                "jupyter. Please run your analysis as a python script to use"
                "the visualizer."
            )
            return
        else:
            visualizer = SimulationVisualizer(
                species=species, unwrapped=unwrapped, database_path=self.database_path
            )
            visualizer.run_visualization()

    # def map_elements(self, mapping: dict = None):
    #     """
    #     Map numerical keys to element names in the Experiment class and database_path.
    #
    #     Returns
    #     -------
    #     Updates the class
    #     """
    #
    #     if mapping is None:
    #         log.info("Must provide a mapping")
    #         return
    #
    #     # rename keys in species dictionary
    #     for item in mapping:
    #         self.species[mapping[item]] = self.species.pop(item)
    #
    #     # rename database_path groups
    #     db_object = Database(name=os.path.join(self.database_path,
    #     "database_path.hdf5"))
    #     db_object.change_key_names(mapping)
    #
    #     self.save_class()  # update the class state
    #
    #
    # def set_element(self, old_name, new_name):
    #     """
    #     Change the name of the element in the self.species dictionary
    #
    #     Parameters
    #     ----------
    #     old_name : str
    #             Name of the element you want to change
    #     new_name : str
    #             New name of the element
    #     """
    #     # Check if the new name is new
    #     if new_name != old_name:
    #         self.species[new_name] = self.species[old_name]  # update dict
    #         del self.species[old_name]  # remove old entry

>>>>>>> b7274ad4
    def set_charge(self, element: str, charge: float):
        """
        Set the charge/s of an element

        Parameters
        ----------
        element : str
                Name of the element whose charge you want to change
        charge : list
                New charge/s of the element
        """

        species = self.species
        species[element]["charge"] = [charge]  # update entry
        self.species = species

    def set_mass(self, element: str, mass: float):
        """
        Set the mass/es of an element

        Parameters
        ----------
        element : str
                Name of the element whose mass you want to change
        mass : list
                New mass/es of the element
        """
        species = self.species
        species[element]["mass"] = mass
        self.species = species

    def add_data(
        self,
        simulation_data: Union[
            str, pathlib.Path, mdsuite.file_io.file_read.FileProcessor, list
        ],
        force: bool = False,
        update_with_pubchempy: bool = True,
    ):
        """
        Add data to experiment. This method takes a filename, file path or a file
        reader (or a list thereof). If given a filename, it will try to instantiate the
        appropriate file reader with its default arguments. If you have a custom data
        format with its own reader or want to use non-default arguments for your reader,
        instantiate the reader and pass it to this method.
        TODO reference online documentation of data loading in the error messages
        Parameters
        ----------
        simulation_data : str or pathlib.Path or mdsuite.file_io.file_read.FileProcessor
            or list thereof
            if str or pathlib.Path: path to the file that contains the simulation_data
            if mdsuite.file_io.file_read.FileProcessor: An already instantiated file
            reader from mdsuite.file_io
            if list : must be list of any of the above (can be mixed).
        force : bool
            If true, a file will be read regardless of if it has already been seen.
            Default: False
        update_with_pubchempy: bool
            Whether or not to look for the masses of the species in pubchempy.
            Default: True

        """

        if isinstance(simulation_data, list):
            for elem in simulation_data:
                proc = _get_processor(elem)
                self._add_data_from_file_processor(
                    proc, force=force, update_with_pubchempy=update_with_pubchempy
                )
        else:
            proc = _get_processor(simulation_data)
            self._add_data_from_file_processor(
                proc, force=force, update_with_pubchempy=update_with_pubchempy
            )

    def _add_data_from_file_processor(
        self,
        file_processor: mdsuite.file_io.file_read.FileProcessor,
        force: bool = False,
        update_with_pubchempy: bool = True,
    ):
        """
        Add tensor_values to the database_path

        Parameters
        ----------
        file_processor
            The FileProcessor that is able to provide the metadata and the trajectory
            to be saved
        force : bool
                If true, a file will be read regardless of if it has already
                been seen.
        update_with_pubchempy: bool
                Whether or not to look for the masses of the species in pubchempy
        """

        already_read = str(FileProcessor) in self.read_files
        if already_read and not force:
            log.info(
                "This file has already been read, skipping this now."
                "If this is not desired, please add force=True "
                "to the command."
            )
            return

        database = Database(self.database_path / "database.hdf5")

        metadata = file_processor.metadata
        architecture = _species_list_to_architecture_dict(
            metadata.species_list, metadata.n_configurations
        )
        if not database.database_exists():
            self._store_metadata(metadata, update_with_pubchempy=update_with_pubchempy)
            database.initialize_database(architecture)
        else:
            database.resize_datasets(architecture)

        for i, batch in enumerate(file_processor.get_configurations_generator()):
            database.add_data(chunk=batch, start_idx=self.number_of_configurations)
            self.number_of_configurations += batch.chunk_size

        self.version += 1

        self.memory_requirements = database.get_memory_information()

        # set at the end, because if something fails, the file was not properly read.
        self.read_files = self.read_files + [str(FileProcessor)]

    def load_matrix(
        self,
        property_name: str = None,
        species: typing.Iterable[str] = None,
        select_slice: np.s_ = None,
        path: typing.Iterable[str] = None,
    ):
        """
        Load a desired property matrix.

        Parameters
        ----------
        property_name : str
                Name of the matrix to be loaded, e.g. 'Unwrapped_Positions',
                'Velocities'
        species : Iterable[str]
                List of species to be loaded
        select_slice : np.slice
                A slice to select from the database_path.
        path : str
                optional path to the database_path.

        Returns
        -------
        property_matrix : np.array, tf.Tensor
                Tensor of the property to be studied. Format depends on kwargs.
        """
        database = Database(self.database_path / "database.hdf5")

        if path is not None:
            return database.load_data(path_list=path, select_slice=select_slice)

        else:
            # If no species list is given, use all species in the Experiment.
            if species is None:
                species = list(self.species.keys())
            # If no slice is given, load all configurations.
            if select_slice is None:
                select_slice = np.s_[:]  # set the numpy slice object.

        path_list = []
        for item in species:
            path_list.append(join_path(item, property_name))
        return database.load_data(path_list=path_list, select_slice=select_slice)

    def _store_metadata(self, metadata: TrajectoryMetadata, update_with_pubchempy=False):
        """Save Metadata in the SQL DB

        Parameters
        ----------
        metadata: TrajectoryMetadata
        update_with_pubchempy: bool
            Load data from pubchempy and add it to fill missing infomration
        """
        # new trajectory: store all metadata and construct a new database
        self.temperature = metadata.temperature
        self.box_array = metadata.box_l
        if self.box_array is not None:
            self.dimensions = mdsuite.utils.meta_functions.get_dimensionality(
                self.box_array
            )
        else:
            self.dimensions = None
        self.volume = np.prod(self.box_array)
        # todo look into replacing these properties
        self.sample_rate = metadata.sample_rate
        species_list = copy.deepcopy(metadata.species_list)
        if update_with_pubchempy:
            update_species_attributes_with_pubchempy(species_list)
        # store the species information in dict format
        species_dict = dict()
        for sp_info in species_list:
            species_dict[sp_info.name] = {
                # look here
                "mass": sp_info.mass,
                "charge": sp_info.charge,
                "n_particles": sp_info.n_particles,
                # legacy: calculators use this list to determine the number of particles
                # TODO change this.
                "indices": list(range(sp_info.n_particles)),
                "properties": [prop_info.name for prop_info in sp_info.properties],
            }
        self.species = species_dict
        # assume the same property for each species
        self.property_groups = next(iter(species_dict.values()))["properties"]


def update_species_attributes_with_pubchempy(species_list: List[SpeciesInfo]):
    """
    Add information to the species dictionary

    A fundamental part of this package is species specific analysis. Therefore, the
    Pubchempy package is used to add important species specific information to the
    class. This will include the charge of the ions which will be used in
    conductivity calculations.

    """
    with importlib.resources.open_text(
        "mdsuite.data", "PubChemElements_all.json"
    ) as json_file:
        pse = json.loads(json_file.read())

    # Try to get the species tensor_values from the Periodic System of Elements file

    # set/find masses
    for sp_info in species_list:
        for entry in pse:
            if pse[entry][1] == sp_info.name:
                sp_info.mass = [float(pse[entry][3])]

                # If gathering the tensor_values from the PSE file was not successful
    # try to get it from Pubchem via pubchempy
    for sp_info in species_list:
        if sp_info.mass is None:
            try:
                temp = pcp.get_compounds(sp_info.name, "name")
                temp[0].to_dict(
                    properties=[
                        "atoms",
                        "bonds",
                        "exact_mass",
                        "molecular_weight",
                        "elements",
                    ]
                )
                sp_info.mass = [temp[0].molecular_weight]
                log.debug(temp[0].exact_mass)
            except (ElementMassAssignedZero, IndexError):
                sp_info.mass = 0.0
                log.warning(f"WARNING element {sp_info.name} has been assigned mass=0.0")
    return species_list


def _species_list_to_architecture_dict(species_list, n_configurations):
    # TODO let the database handler use the species list directly instead of the dict
    """
    converter from species list to leacy architecture dict
    Parameters
    ----------
    species_list
    n_configurations

    Returns
    -------
    dict like architecture = {'Na':{'Positions':(n_part, n_config, n_dim)}}
    """
    architecture = {}
    for sp_info in species_list:
        architecture[sp_info.name] = {}
        for prop_info in sp_info.properties:
            architecture[sp_info.name][prop_info.name] = (
                sp_info.n_particles,
                n_configurations,
                prop_info.n_dims,
            )
    return architecture<|MERGE_RESOLUTION|>--- conflicted
+++ resolved
@@ -282,47 +282,6 @@
         transformation.experiment = self
         transformation.run_transformation(*args, **kwargs)
 
-    # def run_visualization(
-    #         self,
-    #         species: list = None,
-    #         molecules: bool = False,
-    #         unwrapped: bool = False,
-    # ):
-    #     """
-    #     Perform a trajectory visualization.
-    #
-    #     Parameters
-    #     ----------
-    #     species : list
-    #             A list of species of molecules to study.
-    #     molecules : bool
-    #             If true, molecule groups will be used.
-    #     unwrapped : bool
-    #             If true, unwrapped coordinates will be visualized.
-    #
-    #     Returns
-    #     -------
-    #     Displays a visualization app.
-    #     """
-    #     if molecules:
-    #         if species is None:
-    #             species = list(self.molecules)
-    #     if species is None:
-    #         species = list(self.species)
-    #
-    #     if config.jupyter:
-    #         log.info(
-    #             "ZnVis visualizer currently does not support deployment from "
-    #             "jupyter. Please run your analysis as a python script to use"
-    #             "the visualizer."
-    #         )
-    #         return
-    #     else:
-    #         visualizer = SimulationVisualizer(
-    #             species=species, unwrapped=unwrapped, database_path=self.database_path
-    #         )
-    #         visualizer.run_visualization()
-
     @staticmethod
     def units_to_si(units_system):
         """
@@ -402,8 +361,7 @@
         transformation_run = transformation(self, **kwargs)
         transformation_run.run_transformation()  # perform the transformation
 
-<<<<<<< HEAD
-=======
+
     def run_visualization(
         self,
         species: list = None,
@@ -497,7 +455,6 @@
     #         self.species[new_name] = self.species[old_name]  # update dict
     #         del self.species[old_name]  # remove old entry
 
->>>>>>> b7274ad4
     def set_charge(self, element: str, charge: float):
         """
         Set the charge/s of an element
@@ -762,7 +719,7 @@
 def _species_list_to_architecture_dict(species_list, n_configurations):
     # TODO let the database handler use the species list directly instead of the dict
     """
-    converter from species list to leacy architecture dict
+    converter from species list to legacy architecture dict
     Parameters
     ----------
     species_list
