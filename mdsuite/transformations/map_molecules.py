--- conflicted
+++ resolved
@@ -36,21 +36,8 @@
 from mdsuite.transformations.transformations import Transformations
 from mdsuite.utils.meta_functions import join_path
 
-<<<<<<< HEAD
 log = logging.getLogger(__name__)
 
-
-switcher_transformations = {
-    "Translational_Dipole_Moment": "TranslationalDipoleMoment",
-    "Ionic_Current": "IonicCurrent",
-    "Integrated_Heat_Current": "IntegratedHeatCurrent",
-    "Thermal_Flux": "ThermalFlux",
-    "Momentum_Flux": "MomentumFlux",
-    "Kinaci_Heat_Current": "KinaciIntegratedHeatCurrent",
-}
-
-=======
->>>>>>> ada3cf90
 
 class MolecularMap(Transformations):
     """
