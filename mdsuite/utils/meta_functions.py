"""
Author: Samuel Tovey
Affiliation: Institute for Computational Physics, University of Stuttgart
Contact: stovey@icp.uni-stuttgart.de ; tovey.samuel@gmail.com
Purpose: This file contains arbitrary functions used in several different processes. They are often generic and serve
         smaller purposes in order to clean up code in more important parts of the program.
"""

import os
from functools import wraps
from time import time

import psutil
import numpy as np
from scipy.signal import savgol_filter

import mdsuite.utils.constants as constants


def get_dimensionality(box):
    """ Calculate the dimensionality of the system box

    args:
        box (list) -- box array [x, y, z]

    returns:
        dimensions (int) -- dimension of the box i.e, 1 or 2 or 3 (Higher dimensions probably don't make sense just yet)
    """

    if box[0] == 0 or box[1] == 0 or box[2] == 0:
        dimensions = 2

    elif box[0] == 0 and box[1] == 0 or box[0] == 0 and box[2] == 0 or box[1] == 0 and box[2] == 0:
        dimensions = 1

    else:
        dimensions = 3

    return dimensions


def extract_lammps_properties(properties_dict):
    """ Construct generalized property array

    Takes the lammps properties dictionary and constructs and array of properties which can be used by the species
    class.

    agrs:
        properties_dict (dict) -- A dictionary of all the available properties in the trajectory. This dictionary is
        built only from the LAMMPS symbols and therefore must be again processed to extract the useful information.

    returns:
        trajectory_properties (dict) -- A dictionary of the keyword labelled properties in the trajectory. The
        values of the dictionary keys correspond to the array location of the specific piece of data in the set.
    """

    # Define Initial Properties and arrays
    lammps_properties = ["Positions", "Scaled_Positions", "Unwrapped_Positions", "Scaled_Unwrapped_Positions",
                         "Velocities", "Forces", "Box_Images", "Dipole_Orientation_Magnitude",
                         "Angular_Velocity_Spherical",
                         "Angular_Velocity_Non_Spherical", "Torque"]
    trajectory_properties = {}
    system_properties = list(properties_dict)

    if 'x' in system_properties:
        trajectory_properties[lammps_properties[0]] = [properties_dict['x'],
                                                       properties_dict['y'],
                                                       properties_dict['z']]
    if 'xs' in system_properties:
        trajectory_properties[lammps_properties[1]] = [properties_dict['xs'],
                                                       properties_dict['ys'],
                                                       properties_dict['zs']]
    if 'xu' in system_properties:
        trajectory_properties[lammps_properties[2]] = [properties_dict['xu'],
                                                       properties_dict['yu'],
                                                       properties_dict['zu']]
    if 'xsu' in system_properties:
        trajectory_properties[lammps_properties[3]] = [properties_dict['xsu'],
                                                       properties_dict['ysu'],
                                                       properties_dict['zsu']]
    if 'vx' in system_properties:
        trajectory_properties[lammps_properties[4]] = [properties_dict['vx'],
                                                       properties_dict['vy'],
                                                       properties_dict['vz']]
    if 'fx' in system_properties:
        trajectory_properties[lammps_properties[5]] = [properties_dict['fx'],
                                                       properties_dict['fy'],
                                                       properties_dict['fz']]
    if 'ix' in system_properties:
        trajectory_properties[lammps_properties[6]] = [properties_dict['ix'],
                                                       properties_dict['iy'],
                                                       properties_dict['iz']]
    if 'mux' in system_properties:
        trajectory_properties[lammps_properties[7]] = [properties_dict['mux'],
                                                       properties_dict['muy'],
                                                       properties_dict['muz']]
    if 'omegax' in system_properties:
        trajectory_properties[lammps_properties[8]] = [properties_dict['omegax'],
                                                       properties_dict['omegay'],
                                                       properties_dict['omegaz']]
    if 'angmomx' in system_properties:
        trajectory_properties[lammps_properties[9]] = [properties_dict['angmomx'],
                                                       properties_dict['angmomy'],
                                                       properties_dict['angmomz']]
    if 'tqx' in system_properties:
        trajectory_properties[lammps_properties[10]] = [properties_dict['tqx'],
                                                        properties_dict['tqy'],
                                                        properties_dict['tqz']]

    return trajectory_properties


def extract_extxyz_properties(properties_dict):
    """ Construct generalized property array

    Takes the extxyz properties dictionary and constructs and array of properties which can be used by the species
    class.
    """

    # Define Initial Properties and arrays
    extxyz_properties = ['Positions', 'Forces']
    output_properties = []
    system_properties = list(properties_dict)

    if 'pos' in system_properties:
        output_properties.append(extxyz_properties[0])
    if 'force' in system_properties:
        output_properties.append(extxyz_properties[1])

    return output_properties


def line_counter(filename):
    """
    Count the number of lines in a file

    :param filename: (str) name of file to read
    :return: lines: (int) number of lines in the file
    """

    return sum(1 for i in open(filename, 'rb'))


def get_computational_properties(filepath, number_of_configurations):
    """ get the properties of the computer being used """

    file_size = os.path.getsize(filepath)  # Get the size of the file
    available_memory = psutil.virtual_memory().available
    memory_per_configuration = file_size / number_of_configurations  # get the memory per configuration
    database_memory = 0.1 * available_memory  # We take 10% of the available memory
    initial_batch_number = int(database_memory / memory_per_configuration)  # trivial batch allocation

    return initial_batch_number, database_memory, file_size


def optimize_batch_size(filepath, number_of_configurations):
    """ Optimize the size of batches during initial processing

    During the database construction a batch size must be chosen in order to process the trajectories with the
    least RAM but reasonable performance.
    """

    computer_statistics = get_computational_properties(filepath, number_of_configurations)  # Get computer statistics

    batch_number = None  # Instantiate parameter for correct syntax

    if computer_statistics[2] < computer_statistics[1]:
        batch_number = number_of_configurations
    else:
        remainder = 1000000000
        for i in range(10):
            r_temp = number_of_configurations % (computer_statistics[0] - i)
            if r_temp <= remainder:
                batch_number = computer_statistics[0] - i

    if batch_number > 1000:
        batch_number = 1000

    return batch_number


def linear_fitting_function(x, a, b):
    """ Linear function for line fitting

    In many cases, namely those involving an Einstein relation, a linear curve must be fit to some data. This function
    is called by the scipy curve_fit module as the model to fit to.

    args:
        x (list) -- x data for fitting
        a (float) -- fitting parameter of the gradient
        b (float) -- fitting parameter for the y intercept
    """
    return a * x + b


def simple_file_read(filename):
    """ trivially read a file and load it into an array

    There are many occasions when a file simply must be read and dumped into a file. In these cases, we call this method
    and dump data into an array. This is NOT memory safe, and should not be used for processing large trajectory files.
    """

    data_array = []
    with open(filename, 'r+') as f:
        for line in f:
            data_array.append(line.split())

    return data_array


<<<<<<< HEAD
def timeit(f):
    @wraps(f)
    def wrap(*args, **kw):
        ts = time()
        result = f(*args, **kw)
        te = time()
        print(f'func:{f.__name__} took: {(te - ts)} sec')
        return result

    return wrap
=======
def apply_savgol_filter(data):
    """ Apply a savgol filter for function smoothing """

    return savgol_filter(data, 17, 2)


def golden_section_search(data, a, b):
    """ Perform a golden-section search for function minimums

    The Golden-section search algorithm is one of the best min-finding algorithms available and is here used to
    the minimums of functions during analysis. For example, in the evaluation of coordination numbers the minimum
    values of the radial distribution functions must be calculated in order to define the coordination.

    This implementation will return an interval in which the minimum should exists, and does so for all of the minimums
    on the function.

    :argument data (np.array) -- data on which to find minimums
    """

    # Define the golden ratio identities
    phi_a = 1/constants.golden_ratio
    phi_b = 1/(constants.golden_ratio**2)

    h = a - b
    number_of_steps = int(np.ceil(np.log(1e-5/h)) / np.log(phi_a))

    c = min(data[0], key=lambda x: abs(x - a + phi_b*h))
    d = min(data[0], key=lambda x: abs(x - a + phi_a*h))

    fc = data[1][np.where(data[0] == c)]
    fd = data[1][np.where(data[0] == d)]

    for k in range(number_of_steps - 1):
        if fc < fd:
            b=d
            d=c
            fd=fc
            h = phi_a*h
            c = min(data[0], key=lambda x: abs(x - a + phi_b*h))
            fc = data[1][np.where(data[0] == c)]
        else:
            a = c
            c = d
            fc = fd
            h = phi_a*h
            d = min(data[0], key=lambda x: abs(x - a + phi_a*h))
            fd = data[1][np.where(data[0] == d)]

    if fc < fd:
        return (a, d)
    else:
        return (c, b)

>>>>>>> 8b5edaac
<|MERGE_RESOLUTION|>--- conflicted
+++ resolved
@@ -208,7 +208,6 @@
     return data_array
 
 
-<<<<<<< HEAD
 def timeit(f):
     @wraps(f)
     def wrap(*args, **kw):
@@ -219,7 +218,7 @@
         return result
 
     return wrap
-=======
+
 def apply_savgol_filter(data):
     """ Apply a savgol filter for function smoothing """
 
@@ -271,6 +270,4 @@
     if fc < fd:
         return (a, d)
     else:
-        return (c, b)
-
->>>>>>> 8b5edaac
+        return (c, b)