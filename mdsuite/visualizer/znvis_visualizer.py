--- conflicted
+++ resolved
@@ -118,14 +118,9 @@
         for item in self.species:
             colour, radius = self._get_species_properties(item)
             trajectory = self.database.load_data(
-<<<<<<< HEAD
-                [join_path(item, self.identifier)], select_slice=np.s_[:]
-            )[join_path(item, self.identifier)]
-=======
                 [join_path(item, self.identifier.name)], select_slice=np.s_[:]
             )
             trajectory = trajectory[join_path(item, self.identifier.name)]
->>>>>>> 6ed32d47
             trajectory = np.transpose(trajectory, axes=[1, 0, 2])
             sphere = znvis.Sphere(colour=colour, radius=radius, resolution=10)
             particle_list.append(
@@ -143,9 +138,5 @@
         Opens the ZnVis app and runs the visualization.
         """
         particle_list = self._prepare_species()
-<<<<<<< HEAD
-        visualizer = znvis.Visualizer(particles=particle_list, frame_rate=17)
-=======
         visualizer = znvis.Visualizer(particles=particle_list, frame_rate=24)
->>>>>>> 6ed32d47
         visualizer.run_visualization()