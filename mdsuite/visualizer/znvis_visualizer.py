--- conflicted
+++ resolved
@@ -138,12 +138,6 @@
         -------
         Opens the ZnVis app and runs the visualization.
         """
-<<<<<<< HEAD
         particle_list = self._prepare_species()
         visualizer = znvis.Visualizer(particles=particle_list, frame_rate=17)
-        visualizer.run_visualization()
-=======
-        # particle_list = self._prepare_species()
-        # visualizer = znvis.Visualizer(particles=particle_list, frame_rate=50)
-        # visualizer.run_visualization()
->>>>>>> 824af776
+        visualizer.run_visualization()