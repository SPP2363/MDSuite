--- conflicted
+++ resolved
@@ -1,6 +1,3 @@
-<<<<<<< HEAD
-import setuptools
-=======
 """
 MDSuite: A Zincwarecode package.
 
@@ -28,18 +25,6 @@
 -------
 """
 import setuptools
-from os import path
-
-here = path.abspath(path.dirname(__file__))
-with open(path.join(here, "requirements.txt")) as requirements_file:
-    # Parse requirements.txt, ignoring any commented-out lines.
-    requirements = [
-        line
-        for line in requirements_file.read().splitlines()
-        if not line.startswith("#")
-    ]
-
->>>>>>> f9b6917e
 
 with open("README.rst", "r") as fh:
     long_description = fh.read()
@@ -62,7 +47,6 @@
     package_data={"": ["form_fac_coeffs.csv"]},
     include_package_data=True,
     python_requires=">=3.7",
-<<<<<<< HEAD
     install_requires=[
         "tensorflow>=2.5",
         "h5py",
@@ -79,9 +63,7 @@
         "sqlalchemy >= 1.4",
         "pandas >= 1.0.0",
         "tensorflow_probability",
-        "open3d" "bokeh>=2.4.0",
+        "open3d",
+        "bokeh>=2.4.0",
     ],
-=======
-    install_requires=requirements,
->>>>>>> f9b6917e
 )